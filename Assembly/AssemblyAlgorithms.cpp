--- conflicted
+++ resolved
@@ -82,16 +82,11 @@
 	}
 
 	size_t count = 0, count_good = 0,
-<<<<<<< HEAD
 			 count_small = 0, count_nonACGT = 0,
 			 count_reversed = 0;
-	FastaReader reader(inFile.c_str(), FastaReader::FOLD_CASE);
-=======
-			 count_small = 0, count_nonACGT = 0;
 	int fastaFlags = opt::maskCov ?  FastaReader::NO_FOLD_CASE :
 			FastaReader::FOLD_CASE;
 	FastaReader reader(inFile.c_str(), fastaFlags);
->>>>>>> 7e469ae8
 	if (endsWith(inFile, ".jf") || endsWith(inFile, ".jfq")) {
 		// Load k-mer with coverage data.
 		count = loadKmer(*seqCollection, reader);
