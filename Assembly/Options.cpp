--- conflicted
+++ resolved
@@ -93,16 +93,14 @@
 /** Pop bubbles shorter than N bp. */
 int bubbleLen = -1;
 
-<<<<<<< HEAD
 /** Whether to run a strand-specific assembly. */
 int ss = 0;
-=======
+
 /**
  * do not include kmers containing masked bases in
  * coverage calculations (experimental)
  */
 bool maskCov = false;
->>>>>>> 7e469ae8
 
 /** coverage histogram path */
 string coverageHistPath;
@@ -124,11 +122,7 @@
 /** input FASTA files */
 vector<string> inFiles;
 
-<<<<<<< HEAD
-static const char shortopts[] = "b:c:e:E:g:k:o:Q:q:s:t:v";
-=======
-static const char shortopts[] = "b:c:e:E:g:k:mo:q:s:t:v";
->>>>>>> 7e469ae8
+static const char shortopts[] = "b:c:e:E:g:k:mo:Q:q:s:t:v";
 
 enum { OPT_HELP = 1, OPT_VERSION, COVERAGE_HIST };
 
